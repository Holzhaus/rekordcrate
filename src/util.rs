// Copyright (c) 2022 Jan Holthuis
//
// This Source Code Form is subject to the terms of the Mozilla Public License, v. 2.0. If a copy
// of the MPL was not distributed with this file, You can obtain one at
// http://mozilla.org/MPL/2.0/.
//
// SPDX-License-Identifier: MPL-2.0

//! Common types used in multiple modules.

use binrw::binrw;

/// Indexed Color identifiers used for memory cues and tracks.
#[binrw]
#[derive(Debug, PartialEq, Eq, Clone)]
pub enum ColorIndex {
    /// No color.
    #[brw(magic = 0u8)]
    None,
    /// Pink color.
    #[brw(magic = 1u8)]
    Pink,
    /// Red color.
    #[brw(magic = 2u8)]
    Red,
    /// Orange color.
    #[brw(magic = 3u8)]
    Orange,
    /// Yellow color.
    #[brw(magic = 4u8)]
    Yellow,
    /// Green color.
    #[brw(magic = 5u8)]
    Green,
    /// Aqua color.
    #[brw(magic = 6u8)]
    Aqua,
    /// Blue color.
    #[brw(magic = 7u8)]
    Blue,
    /// Purple color.
    #[brw(magic = 8u8)]
    Purple,
}

#[cfg(test)]
<<<<<<< HEAD
pub(in crate) mod testing {
    use binrw::prelude::*;
    use binrw::ReadOptions;
    use binrw::WriteOptions;
    pub fn test_roundtrip_with_args<T>(
        bin: &[u8],
        obj: T,
        read_args: <T as binrw::BinRead>::Args,
        write_args: <T as binrw::BinWrite>::Args,
    ) where
        T: BinRead + BinWrite + PartialEq + core::fmt::Debug,
    {
        // T->binary
        let mut writer = binrw::io::Cursor::new(Vec::with_capacity(bin.len()));
        obj.write_options(&mut writer, &WriteOptions::default(), write_args.clone())
            .unwrap();
        assert_eq!(bin.len(), writer.get_ref().len());
=======
pub(crate) mod testing {
    use binrw::{
        meta::{ReadEndian, WriteEndian},
        prelude::*,
    };
    pub fn test_roundtrip<T>(bin: &[u8], obj: T)
    where
        <T as binrw::BinRead>::Args: Default,
        <T as binrw::BinWrite>::Args: Default,
        T: BinRead + BinWrite + PartialEq + core::fmt::Debug + ReadEndian + WriteEndian,
    {
        // T->binary
        let mut writer = binrw::io::Cursor::new(Vec::with_capacity(bin.len()));
        obj.write(&mut writer).unwrap();
>>>>>>> 111d9221
        assert_eq!(bin, writer.get_ref());
        // T->binary->T
        writer.set_position(0);
        let parsed =
            T::read_options(&mut writer, &ReadOptions::default(), read_args.clone()).unwrap();
        assert_eq!(obj, parsed);
        // binary->T
        let mut cursor = binrw::io::Cursor::new(bin);
        let parsed = T::read_options(&mut cursor, &ReadOptions::default(), read_args).unwrap();
        assert_eq!(obj, parsed);
        // binary->T->binary
        writer.set_position(0);
<<<<<<< HEAD
        parsed
            .write_options(&mut writer, &WriteOptions::default(), write_args)
            .unwrap();
        assert_eq!(bin.len(), writer.get_ref().len());
=======
        parsed.write(&mut writer).unwrap();
>>>>>>> 111d9221
        assert_eq!(bin, writer.get_ref());
    }

    pub fn test_roundtrip<T>(bin: &[u8], obj: T)
    where
        <T as binrw::BinRead>::Args: Default,
        <T as binrw::BinWrite>::Args: Default,
        T: BinRead + BinWrite + PartialEq + core::fmt::Debug,
    {
        test_roundtrip_with_args(
            bin,
            obj,
            <T as binrw::BinRead>::Args::default(),
            <T as binrw::BinWrite>::Args::default(),
        );
    }
}<|MERGE_RESOLUTION|>--- conflicted
+++ resolved
@@ -44,60 +44,42 @@
 }
 
 #[cfg(test)]
-<<<<<<< HEAD
-pub(in crate) mod testing {
-    use binrw::prelude::*;
-    use binrw::ReadOptions;
-    use binrw::WriteOptions;
+pub(crate) mod testing {
+    use binrw::{
+        meta::{ReadEndian, WriteEndian},
+        prelude::*,
+        Endian, ReadOptions, WriteOptions,
+    };
     pub fn test_roundtrip_with_args<T>(
         bin: &[u8],
         obj: T,
         read_args: <T as binrw::BinRead>::Args,
         write_args: <T as binrw::BinWrite>::Args,
     ) where
-        T: BinRead + BinWrite + PartialEq + core::fmt::Debug,
+        T: BinRead + BinWrite + PartialEq + core::fmt::Debug + ReadEndian + WriteEndian,
     {
+        let write_opts = WriteOptions::new(Endian::NATIVE);
+        let read_opts = ReadOptions::new(Endian::NATIVE);
         // T->binary
         let mut writer = binrw::io::Cursor::new(Vec::with_capacity(bin.len()));
-        obj.write_options(&mut writer, &WriteOptions::default(), write_args.clone())
+        obj.write_options(&mut writer, &write_opts, write_args.clone())
             .unwrap();
         assert_eq!(bin.len(), writer.get_ref().len());
-=======
-pub(crate) mod testing {
-    use binrw::{
-        meta::{ReadEndian, WriteEndian},
-        prelude::*,
-    };
-    pub fn test_roundtrip<T>(bin: &[u8], obj: T)
-    where
-        <T as binrw::BinRead>::Args: Default,
-        <T as binrw::BinWrite>::Args: Default,
-        T: BinRead + BinWrite + PartialEq + core::fmt::Debug + ReadEndian + WriteEndian,
-    {
-        // T->binary
-        let mut writer = binrw::io::Cursor::new(Vec::with_capacity(bin.len()));
-        obj.write(&mut writer).unwrap();
->>>>>>> 111d9221
         assert_eq!(bin, writer.get_ref());
         // T->binary->T
         writer.set_position(0);
-        let parsed =
-            T::read_options(&mut writer, &ReadOptions::default(), read_args.clone()).unwrap();
+        let parsed = T::read_options(&mut writer, &read_opts, read_args.clone()).unwrap();
         assert_eq!(obj, parsed);
         // binary->T
         let mut cursor = binrw::io::Cursor::new(bin);
-        let parsed = T::read_options(&mut cursor, &ReadOptions::default(), read_args).unwrap();
+        let parsed = T::read_options(&mut cursor, &read_opts, read_args).unwrap();
         assert_eq!(obj, parsed);
         // binary->T->binary
         writer.set_position(0);
-<<<<<<< HEAD
         parsed
-            .write_options(&mut writer, &WriteOptions::default(), write_args)
+            .write_options(&mut writer, &write_opts, write_args)
             .unwrap();
         assert_eq!(bin.len(), writer.get_ref().len());
-=======
-        parsed.write(&mut writer).unwrap();
->>>>>>> 111d9221
         assert_eq!(bin, writer.get_ref());
     }
 
@@ -105,7 +87,7 @@
     where
         <T as binrw::BinRead>::Args: Default,
         <T as binrw::BinWrite>::Args: Default,
-        T: BinRead + BinWrite + PartialEq + core::fmt::Debug,
+        T: BinRead + BinWrite + PartialEq + core::fmt::Debug + ReadEndian + WriteEndian,
     {
         test_roundtrip_with_args(
             bin,
